// Copyright (c) 2018, Cogent Core. All rights reserved.
// Use of this source code is governed by a BSD-style
// license that can be found in the LICENSE file.

package core

import (
	"log/slog"
	"strconv"
	"strings"

	"cogentcore.org/core/base/slicesx"
	"cogentcore.org/core/events"
	"cogentcore.org/core/math32"
	"cogentcore.org/core/styles"
	"cogentcore.org/core/styles/states"
	"cogentcore.org/core/system"
	"cogentcore.org/core/tree"
)

// SplitsTiles specifies 2D tiles for organizing elements within the [Splits] Widget.
// The [styles.Style.Direction] defines the main axis, and the cross axis is orthogonal
// to that, which is organized into chunks of 2 cross-axis "rows".  In the case of a
// 1D pattern, only Span is relevant, indicating a single element per split.
type SplitsTiles int32 //enums:enum -trim-prefix Tile

const (
	// Span has a single element spanning the cross dimension, i.e.,
	// a vertical span for a horizontal main axis, or a horizontal
	// span for a vertical main axis.  It is the only valid value
	// for 1D Splits, where it specifies a single element per split.
	// If all tiles are Span, then a 1D line is generated.
	TileSpan SplitsTiles = iota

	// Split has a split between elements along the cross dimension,
	// with the first of 2 elements in the first main axis line and
	// the second in the second line.
	TileSplit

	// FirstLong has a long span of first element along the first
	// main axis line and a split between the next two elements
	// along the second line, with a split between the two lines.
	// Visually, the splits form a T shape for a horizontal main axis.
	TileFirstLong

	// SecondLong has the first two elements split along the first line,
	//	and the third with a long span along the second main axis line,
	// with a split between the two lines.  Visually, the splits form
	// an inverted T shape for a horizontal main axis.
	TileSecondLong
)

var (
	// tileNumElements is the number of elements per tile.
	// the number of splitter handles is n-1.
	tileNumElements = map[SplitsTiles]int{TileSpan: 1, TileSplit: 2, TileFirstLong: 3, TileSecondLong: 3}

	// tileNumSubSplits is the number of SubSplits proportions per tile.
	// The Long cases require 2 pairs, first for the split along the cross axis
	// and second for the split along the main axis.
	tileNumSubSplits = map[SplitsTiles]int{TileSpan: 1, TileSplit: 2, TileFirstLong: 4, TileSecondLong: 4}
)

// Splits allocates a certain proportion of its space to each of its children,
// organized along [styles.Style.Direction] as the main axis, and supporting
// [SplitsTiles] of 2D splits configurations along the cross axis.
// There is always a split between each Tile segment along the main axis,
// with the proportion of the total main axis space per Tile allocated
// according to normalized Splits factors.
// If all Tiles are Span then a 1D line is generated.  Children are allocated
// in order along the main axis, according to each of the Tiles,
// which consume 1, 2 or 3 elements, and have 0, 1 or 2 splits internally.
// The internal split proportion are stored separately in SubSplits.
// A [Handle] widget is added to the Parts for each split, allowing the user
// to drag the relative size of each splits region.
// If more complex geometries are required, use nested Splits.
type Splits struct {
	Frame

	// Tiles specifies the 2D layout of elements along the [styles.Style.Direction]
	// main axis and the orthogonal cross axis.  If all Tiles are TileSpan, then
	// a 1D line is generated.  There is always a split between each Tile segment,
	// and different tiles consume different numbers of elements in order, and
	// have different numbers of SubSplits.  Because each Tile can represent a
	// different number of elements, care must be taken to ensure that the full
	// set of tiles corresponds to the actual number of children.  A default
	// 1D configuration will be imposed if there is a mismatch.
	Tiles []SplitsTiles

	// Splits is the proportion (0-1 normalized, enforced) of space
	// allocated to each Tile element along the main axis.
	// 0 indicates that an element should  be completely collapsed.
	// By default, each element gets the same amount of space.
	Splits []float32

	// SubSplits contains splits proportions for each Tile element, with
	// a variable number depending on the Tile.  For the First and Second Long
	// elements, there are 2 subsets of sub-splits, with 4 total subsplits.
	SubSplits [][]float32

	// savedSplits is a saved version of the Splits that can be restored
	// for dynamic collapse/expand operations.
	savedSplits []float32

	// savedSubSplits is a saved version of the SubSplits that can be restored
	// for dynamic collapse/expand operations.
	savedSubSplits [][]float32
}

func (sl *Splits) Init() {
	sl.Frame.Init()
	sl.Styler(func(s *styles.Style) {
		s.Grow.Set(1, 1)
		s.Margin.Zero()
		s.Padding.Zero()
		s.Min.Y.Em(10)

		if sl.SizeClass() == SizeCompact {
			s.Direction = styles.Column
		} else {
			s.Direction = styles.Row
		}
	})
	sl.SetOnChildAdded(func(n tree.Node) {
		if n != sl.Parts {
			AsWidget(n).Styler(func(s *styles.Style) {
				// splits elements must scroll independently and grow
				s.Overflow.Set(styles.OverflowAuto)
				s.Grow.Set(1, 1)
			})
		}
	})

	sl.OnKeyChord(func(e events.Event) {
		kc := string(e.KeyChord())
		mod := "Control+"
		if TheApp.Platform() == system.MacOS {
			mod = "Meta+"
		}
		if !strings.HasPrefix(kc, mod) {
			return
		}
		kns := kc[len(mod):]

		knc, err := strconv.Atoi(kns)
		if err != nil {
			return
		}
		kn := int(knc)
		if kn == 0 {
			e.SetHandled()
			sl.evenSplits(sl.Splits)
			sl.NeedsLayout()

		} else if kn <= len(sl.Children) {
			e.SetHandled()
			if sl.Splits[kn-1] <= 0.01 {
				sl.restoreChild(kn - 1)
			} else {
				sl.collapseSplit(true, kn-1)
			}
		}
	})

	sl.Updater(func() {
		sl.updateSplits()
	})
	parts := sl.newParts()
	parts.Maker(func(p *tree.Plan) {
		// handles are organized first between tiles, then within tiles.
		addHand := func(hidx int, hdir styles.Directions) {
			tree.AddAt(p, "handle-"+strconv.Itoa(hidx), func(w *Handle) {
				w.OnChange(func(e events.Event) {
					sl.setHandlePos(w.IndexInParent(), w.Value())
				})
				w.Styler(func(s *styles.Style) {
					dir := sl.Styles.Direction
					odir := dir.Other()
					if hdir == styles.Column {
						s.Direction = dir
					} else {
						s.Direction = odir
					}
				})
			})
		}

		nt := len(sl.Tiles)
		for i := range nt - 1 {
			addHand(i, styles.Column)
		}
		hi := nt - 1
		for _, t := range sl.Tiles {
			switch t {
			case TileSpan:
			case TileSplit:
				addHand(hi, styles.Row)
				hi++
			case TileFirstLong, TileSecondLong:
				addHand(hi, styles.Row)      // long
				addHand(hi+1, styles.Column) // sub
				hi += 2
			}
		}
	})
}

// tilesTotal returns the total number of child elements associated
// with the current set of Tiles elements, and whether there are any
// non-TileSpan elements, which has implications for error handling
// if the total does not match the actual number of children in the Splits.
func (sl *Splits) tilesTotal() (total int, hasNonSpans bool) {
	for _, t := range sl.Tiles {
		total += tileNumElements[t]
		if t != TileSpan {
			hasNonSpans = true
		}
	}
	return
}

// updateSplits ensures the Tiles, Splits and SubSplits are all configured properly,
// given the number of children in the splits.
func (sl *Splits) updateSplits() *Splits {
	nc := len(sl.Children)
	if nc == 0 {
		return sl
	}
	ntc, hasNonSpans := sl.tilesTotal()
	if ntc != nc {
		if ntc != 0 && hasNonSpans {
			slog.Error("core.Splits: number of children for current Tiles != number of actual children, reverting to 1D", "children", nc, "tiles", ntc)
		}
		sl.Tiles = slicesx.SetLength(sl.Tiles, nc)
		for i := range nc {
			sl.Tiles[i] = TileSpan
		}
	}
	nt := len(sl.Tiles)
	sl.Splits = slicesx.SetLength(sl.Splits, nt)
	sl.normSplits(sl.Splits)
	sl.SubSplits = slicesx.SetLength(sl.SubSplits, nt)
	for i, t := range sl.Tiles {
		ssn := tileNumSubSplits[t]
		ss := sl.SubSplits[i]
		ss = slicesx.SetLength(ss, ssn)
		switch t {
		case TileSpan:
			ss[0] = 1
		case TileSplit:
			sl.normSplits(ss)
		case TileFirstLong, TileSecondLong:
			sl.normSplits(ss[:2]) // first is cross-axis
			sl.normSplits(ss[2:])
		}
		sl.SubSplits[i] = ss
	}
	return sl
}

// normSplits normalizes the given splits proportions,
// using evenSplits if all zero
func (sl *Splits) normSplits(s []float32) {
	sum := float32(0)
	for _, sp := range s {
		sum += sp
	}
	if sum == 0 { // set default even splits
		sl.evenSplits(s)
	} else {
		norm := 1 / sum
		for i := range sl.Splits {
			sl.Splits[i] *= norm
		}
	}
}

// evenSplits splits space evenly across all elements
func (sl *Splits) evenSplits(s []float32) {
	n := len(s)
	if n == 0 {
		return
	}
	even := 1.0 / float32(n)
	for i := range s {
		s[i] = even
	}
}

// saveSplits saves the current set of splits in SavedSplits, for a later RestoreSplits
func (sl *Splits) saveSplits() {
	n := len(sl.Splits)
	if n == 0 {
		return
	}
	sl.savedSplits = slicesx.SetLength(sl.savedSplits, n)
	copy(sl.savedSplits, sl.Splits)
	sl.savedSubSplits = slicesx.SetLength(sl.savedSubSplits, n)
	for i, ss := range sl.SubSplits {
		sv := sl.savedSubSplits[i]
		sv = slicesx.SetLength(sv, len(ss))
		copy(sv, ss)
		sl.savedSubSplits[i] = sv
	}
}

// restoreSplits restores a previously saved set of splits (if it exists), does an update
func (sl *Splits) restoreSplits() {
	if len(sl.savedSplits) != len(sl.Splits) {
		return
	}
	sl.SetSplits(sl.savedSplits...)
	for i, ss := range sl.SubSplits {
		sv := sl.savedSubSplits[i]
		if len(sv) == len(ss) {
			copy(ss, sv)
		}
	}
	sl.NeedsLayout()
}

// setSplit sets given proportional "Splits" space to given value.
// Splits are indexed first by Tiles (major splits) and then
// within tiles, where TileSplit has 2 and the Long cases,
// have the long element first followed by the two smaller ones.
// Calls updateSplits after to ensure renormalization and
// NeedsLayout to ensure layout is updated.
func (sl *Splits) setSplit(idx int, val float32) {
	nt := len(sl.Tiles)
	if nt == 0 {
		return
	}
	if idx < nt {
		sl.Splits[idx] = val
		return
	}
	ci := nt
	for i, t := range sl.Tiles {
		tn := tileNumElements[t]
		ri := idx - ci
		if ri < 0 {
			break
		}
		switch t {
		case TileSpan:
		case TileSplit:
			if ri < 2 {
				sl.SubSplits[i][ri] = val
			}
		case TileFirstLong, TileSecondLong:
			if ri < 3 {
				sl.SubSplits[i][ri] = val
			}
		}
		ci += tn
	}
	sl.updateSplits()
	sl.NeedsLayout()
}

// collapseSplit collapses the splitter region(s) at given index(es),
// by setting splits value to 0.
// optionally saving the prior splits for later Restore function.
func (sl *Splits) collapseSplit(save bool, idxs ...int) {
	if save {
		sl.saveSplits()
	}
	for _, idx := range idxs {
		sl.setSplit(idx, 0)
	}
}

// setHandlePos sets given splits handle position to given 0-1 normalized value.
// Handles are indexed 0..Tiles-1 for main tiles handles, then sequentially
// for any additional child sub-splits depending on tile config.
// Calls updateSplits after to ensure renormalization and
// NeedsLayout to ensure layout is updated.
func (sl *Splits) setHandlePos(idx int, val float32) {
	val = math32.Clamp(val, 0, 1)

	update := func(idx int, nw float32, s []float32) {
		n := len(s)
		old := s[idx]
		sumTo := float32(0)
		for i := range idx + 1 {
			sumTo += s[i]
		}
		delta := nw - sumTo
		uval := old + delta
		if uval < 0 {
			uval = 0
			delta = -old
			nw = sumTo + delta
		}
		rmdr := 1 - nw
		oldrmdr := 1 - sumTo
		if oldrmdr <= 0 {
			if rmdr > 0 {
				dper := rmdr / float32((n-1)-idx)
				for i := idx + 1; i < n; i++ {
					s[i] = dper
				}
			}
		} else {
			for i := idx + 1; i < n; i++ {
				cur := s[i]
				s[i] = rmdr * (cur / oldrmdr) // proportional
			}
		}
		s[idx] = uval
	}

	nt := len(sl.Tiles)
	if idx < nt-1 {
		update(idx, val, sl.Splits)
		sl.updateSplits()
		sl.NeedsLayout()
		return
	}
	ci := nt - 1
	for i, t := range sl.Tiles {
		tn := tileNumElements[t] - 1
		if tn == 0 {
			continue
		}
		if idx < ci || idx >= ci+tn {
			ci += tn
			continue
		}
		ri := idx - ci
		switch t {
		case TileSplit:
			update(0, val, sl.SubSplits[i])
		case TileFirstLong, TileSecondLong:
			if ri == 0 {
				update(0, val, sl.SubSplits[i][:2])
			} else {
				update(0, val, sl.SubSplits[i][2:])
			}
		}
		ci += tn
	}
	sl.updateSplits()
	sl.NeedsLayout()
}

// restoreChild restores given child(ren)
// todo: not clear if this makes sense anymore
func (sl *Splits) restoreChild(idxs ...int) {
	n := len(sl.Children)
	for _, idx := range idxs {
		if idx >= 0 && idx < n {
			sl.Splits[idx] = 1.0 / float32(n)
		}
	}
	sl.updateSplits()
	sl.NeedsLayout()
}

// splitValue returns the split proportion for given child index
func (sl *Splits) splitValue(idx int) float32 {
	ci := 0
	for i, t := range sl.Tiles {
		tn := tileNumElements[t]
		if idx < ci || idx >= ci+tn {
			ci += tn
			continue
		}
		ri := idx - ci
		switch t {
		case TileSpan:
			return sl.Splits[i]
		case TileSplit:
			return sl.SubSplits[i][ri]
		case TileFirstLong:
			if ri == 0 {
				return sl.SubSplits[i][0]
			} else {
				return sl.SubSplits[i][2+ri-1]
			}
		case TileSecondLong:
			if ri == 2 {
				return sl.SubSplits[i][1]
			} else {
				return sl.SubSplits[i][2+ri]
			}
		}
		ci += tn
	}
	return 0
}

// isCollapsed returns true if the split proportion
// for given child index is 0.  Also checks the overall tile
// splits for the child.
func (sl *Splits) isCollapsed(idx int) bool {
	if sl.splitValue(idx) < 0.01 {
		return true
	}
	ci := 0
	for i, t := range sl.Tiles {
		tn := tileNumElements[t]
		if idx < ci || idx >= ci+tn {
			ci += tn
			continue
		}
		ri := idx - ci
		if sl.Splits[i] < 0.01 {
			return true
		}
		// extra consideration for long split onto subs:
		switch t {
		case TileFirstLong:
			if ri > 0 && sl.SubSplits[i][1] < 0.01 {
				return true
			}
		case TileSecondLong:
			if ri < 2 && sl.SubSplits[i][0] < 0.01 {
				return true
			}
		}
		return false
	}
	return false
}

func (sl *Splits) SizeDownSetAllocs(iter int) {
	if sl.NumChildren() <= 1 {
		return
	}
	sl.updateSplits()
	sz := &sl.Geom.Size
	// note: InnerSpace is computed based on n children -- not accurate!
	csz := sz.Alloc.Content
	dim := sl.Styles.Direction.Dim()
	odim := dim.Other()
	cszd := csz.Dim(dim)
	cszo := csz.Dim(odim)
	gap := sl.Styles.Gap.Dots().Floor()
	gapd := gap.Dim(dim)
	gapo := gap.Dim(odim)
	hand := sl.Parts.Child(0).(*Handle)
	hwd := hand.Geom.Size.Actual.Total.Dim(dim)
<<<<<<< HEAD
	cszd -= float32(len(sl.Splits)-1) * (hwd + gapd)

	setCsz := func(idx int, szm, szc float32) {
		_, kwb := AsWidget(sl.Child(idx))
		ksz := &kwb.Geom.Size
		ksz.Alloc.Total.SetDim(dim, szm)
		ksz.Alloc.Total.SetDim(odim, szc)
=======
	cszd -= float32(len(sl.Splits)-1) * hwd
	sl.ForWidgetChildren(func(i int, cw Widget, cwb *WidgetBase) bool {
		sw := math32.Round(sl.Splits[i] * cszd)
		ksz := &cwb.Geom.Size
		ksz.Alloc.Total.SetDim(dim, sw)
		ksz.Alloc.Total.SetDim(od, cszod)
>>>>>>> 09bcc939
		ksz.setContentFromTotal(&ksz.Alloc)
	}

	ci := 0
	for i, t := range sl.Tiles {
		szt := math32.Round(sl.Splits[i] * cszd) // tile size, main axis
		szcs := cszo - hwd - gapo                // cross axis spilt
		szs := szt - hwd - gapd
		tn := tileNumElements[t]
		switch t {
		case TileSpan:
			setCsz(ci, szt, cszo)
		case TileSplit:
			setCsz(ci, szt, math32.Round(szcs*sl.SubSplits[i][0]))
			setCsz(ci+1, szt, math32.Round(szcs*sl.SubSplits[i][1]))
		case TileFirstLong:
			fcht := math32.Round(szcs * sl.SubSplits[i][0])
			scht := math32.Round(szcs * sl.SubSplits[i][1])
			setCsz(ci, szt, fcht)
			setCsz(ci+1, math32.Round(szs*sl.SubSplits[i][2]), scht)
			setCsz(ci+2, math32.Round(szs*sl.SubSplits[i][3]), scht)
		case TileSecondLong:
			fcht := math32.Round(szcs * sl.SubSplits[i][0])
			scht := math32.Round(szcs * sl.SubSplits[i][1])
			setCsz(ci+2, szt, fcht)
			setCsz(ci, math32.Round(szs*sl.SubSplits[i][2]), scht)
			setCsz(ci+1, math32.Round(szs*sl.SubSplits[i][3]), scht)
		}
		ci += tn
	}
}

func (sl *Splits) positionSplits() {
	if sl.NumChildren() <= 1 {
		return
	}
	if sl.Parts != nil {
		sl.Parts.Geom.Size = sl.Geom.Size // inherit: allows bbox to include handle
	}
	sz := &sl.Geom.Size
	dim := sl.Styles.Direction.Dim()
	odim := dim.Other()
	csz := sz.Alloc.Content
	cszd := csz.Dim(dim)
	cszo := csz.Dim(odim)
	gap := sl.Styles.Gap.Dots().Floor()
	gapd := gap.Dim(dim)
	gapo := gap.Dim(odim)

	hand := sl.Parts.Child(0).(*Handle)
	hwd := hand.Geom.Size.Actual.Total.Dim(dim)
	hht := hand.Geom.Size.Actual.Total.Dim(odim)
	cszd -= float32(len(sl.Splits)-1) * (hwd + gapd)
	hwdg := hwd + 0.5*gapd

<<<<<<< HEAD
	setChildPos := func(idx int, dpos, opos float32) {
		_, kwb := AsWidget(sl.Child(idx))
		kwb.Geom.RelPos.SetDim(dim, dpos)
		kwb.Geom.RelPos.SetDim(odim, opos)
	}
	setHandlePos := func(idx int, dpos, opos, lpos, mn, mx float32) {
		hl := sl.Parts.Child(idx).(*Handle)
		hl.Geom.RelPos.SetDim(dim, dpos)
		hl.Geom.RelPos.SetDim(odim, opos)
		hl.Pos = lpos
		hl.Min = mn
		hl.Max = mx
	}

	tpos := float32(0) // tile position
	ci := 0
	nt := len(sl.Tiles)
	hi := nt - 1 // extra handles

	for i, t := range sl.Tiles {
		szt := math32.Round(sl.Splits[i] * cszd) // tile size, main axis
		szcs := cszo - hwd - gapo                // cross axis spilt
		szs := szt - hwd - gapd
		tn := tileNumElements[t]
		if i > 0 {
			setHandlePos(i-1, tpos-hwdg, .5*(cszo-hht), tpos, 0, cszd)
		}
		switch t {
		case TileSpan:
			setChildPos(ci, tpos, 0)
		case TileSplit:
			fcht := math32.Round(szcs * sl.SubSplits[i][0])
			setHandlePos(hi, tpos+.5*(szt-hht), fcht+0.5*gapo, fcht, 0, szcs)
			hi++
			setChildPos(ci, tpos, 0)
			setChildPos(ci+1, tpos, fcht+hwd+gapo)
		case TileFirstLong, TileSecondLong:
			fcht := math32.Round(szcs * sl.SubSplits[i][0])
			scht := math32.Round(szcs * sl.SubSplits[i][1])
			swd := math32.Round(szs * sl.SubSplits[i][2])
			bot := fcht + hwd + gapo
			setHandlePos(hi, tpos+.5*(szt-hht), fcht+0.5*gapo, fcht, 0, szcs) // long
			if t == TileFirstLong {
				setHandlePos(hi+1, tpos+swd+0.5*gapd, bot+0.5*(scht-hht), tpos+swd, tpos, tpos+szs)
				setChildPos(ci, tpos, 0)
				setChildPos(ci+1, tpos, bot)
				setChildPos(ci+2, tpos+swd+hwd+gapd, bot)
			} else {
				setHandlePos(hi+1, tpos+swd+0.5*gapd, 0.5*(fcht-hht), tpos+swd, tpos, tpos+szs)
				setChildPos(ci+2, tpos, bot)
				setChildPos(ci, tpos, 0)
				setChildPos(ci+1, tpos+swd+hwd+gapd, 0)
			}
			hi += 2
		}
		ci += tn
		tpos += szt + hwd + gapd
	}
}

func (sl *Splits) Position() {
	if !sl.HasChildren() {
		sl.Frame.Position()
		return
	}
	sl.updateSplits()
	sl.ConfigScrolls()
	sl.positionSplits()
	sl.positionChildren()
=======
	sl.ForWidgetChildren(func(i int, cw Widget, cwb *WidgetBase) bool {
		cwb.Geom.RelPos.SetZero()
		if i == 0 {
			return tree.Continue
		}
		sw := math32.Round(sl.Splits[i-1] * cszd)
		pos += sw + hwd
		cwb.Geom.RelPos.SetDim(dim, pos)
		hl := sl.Parts.Child(i - 1).(*Handle)
		hl.Geom.RelPos.SetDim(dim, pos-hwd)
		hl.Geom.RelPos.SetDim(od, mid)
		hl.Min = 0
		hl.Max = cszd
		hl.Pos = pos
		return tree.Continue
	})
>>>>>>> 09bcc939
}

func (sl *Splits) RenderWidget() {
	if sl.PushBounds() {
<<<<<<< HEAD
		sl.ForWidgetChildren(func(i int, kwi Widget, kwb *WidgetBase) bool {
			kwb.SetState(sl.isCollapsed(i), states.Invisible)
			kwi.RenderWidget()
=======
		sl.ForWidgetChildren(func(i int, cw Widget, cwb *WidgetBase) bool {
			sp := sl.Splits[i]
			if sp <= 0.01 {
				cwb.SetState(true, states.Invisible)
			} else {
				cwb.SetState(false, states.Invisible)
			}
			cw.RenderWidget()
>>>>>>> 09bcc939
			return tree.Continue
		})
		sl.renderParts()
		sl.PopBounds()
	}
}<|MERGE_RESOLUTION|>--- conflicted
+++ resolved
@@ -541,22 +541,13 @@
 	gapo := gap.Dim(odim)
 	hand := sl.Parts.Child(0).(*Handle)
 	hwd := hand.Geom.Size.Actual.Total.Dim(dim)
-<<<<<<< HEAD
 	cszd -= float32(len(sl.Splits)-1) * (hwd + gapd)
 
 	setCsz := func(idx int, szm, szc float32) {
-		_, kwb := AsWidget(sl.Child(idx))
-		ksz := &kwb.Geom.Size
+		cwb := AsWidget(sl.Child(idx))
+		ksz := &cwb.Geom.Size
 		ksz.Alloc.Total.SetDim(dim, szm)
 		ksz.Alloc.Total.SetDim(odim, szc)
-=======
-	cszd -= float32(len(sl.Splits)-1) * hwd
-	sl.ForWidgetChildren(func(i int, cw Widget, cwb *WidgetBase) bool {
-		sw := math32.Round(sl.Splits[i] * cszd)
-		ksz := &cwb.Geom.Size
-		ksz.Alloc.Total.SetDim(dim, sw)
-		ksz.Alloc.Total.SetDim(od, cszod)
->>>>>>> 09bcc939
 		ksz.setContentFromTotal(&ksz.Alloc)
 	}
 
@@ -612,11 +603,10 @@
 	cszd -= float32(len(sl.Splits)-1) * (hwd + gapd)
 	hwdg := hwd + 0.5*gapd
 
-<<<<<<< HEAD
 	setChildPos := func(idx int, dpos, opos float32) {
-		_, kwb := AsWidget(sl.Child(idx))
-		kwb.Geom.RelPos.SetDim(dim, dpos)
-		kwb.Geom.RelPos.SetDim(odim, opos)
+		cwb := AsWidget(sl.Child(idx))
+		cwb.Geom.RelPos.SetDim(dim, dpos)
+		cwb.Geom.RelPos.SetDim(odim, opos)
 	}
 	setHandlePos := func(idx int, dpos, opos, lpos, mn, mx float32) {
 		hl := sl.Parts.Child(idx).(*Handle)
@@ -682,42 +672,13 @@
 	sl.ConfigScrolls()
 	sl.positionSplits()
 	sl.positionChildren()
-=======
-	sl.ForWidgetChildren(func(i int, cw Widget, cwb *WidgetBase) bool {
-		cwb.Geom.RelPos.SetZero()
-		if i == 0 {
-			return tree.Continue
-		}
-		sw := math32.Round(sl.Splits[i-1] * cszd)
-		pos += sw + hwd
-		cwb.Geom.RelPos.SetDim(dim, pos)
-		hl := sl.Parts.Child(i - 1).(*Handle)
-		hl.Geom.RelPos.SetDim(dim, pos-hwd)
-		hl.Geom.RelPos.SetDim(od, mid)
-		hl.Min = 0
-		hl.Max = cszd
-		hl.Pos = pos
-		return tree.Continue
-	})
->>>>>>> 09bcc939
 }
 
 func (sl *Splits) RenderWidget() {
 	if sl.PushBounds() {
-<<<<<<< HEAD
-		sl.ForWidgetChildren(func(i int, kwi Widget, kwb *WidgetBase) bool {
-			kwb.SetState(sl.isCollapsed(i), states.Invisible)
+		sl.ForWidgetChildren(func(i int, kwi Widget, cwb *WidgetBase) bool {
+			cwb.SetState(sl.isCollapsed(i), states.Invisible)
 			kwi.RenderWidget()
-=======
-		sl.ForWidgetChildren(func(i int, cw Widget, cwb *WidgetBase) bool {
-			sp := sl.Splits[i]
-			if sp <= 0.01 {
-				cwb.SetState(true, states.Invisible)
-			} else {
-				cwb.SetState(false, states.Invisible)
-			}
-			cw.RenderWidget()
->>>>>>> 09bcc939
 			return tree.Continue
 		})
 		sl.renderParts()
